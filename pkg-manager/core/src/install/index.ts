--- conflicted
+++ resolved
@@ -13,16 +13,12 @@
   stageLogger,
   summaryLogger,
 } from '@pnpm/core-loggers'
-<<<<<<< HEAD
-import { createHexHashFromFile } from '@pnpm/crypto.hash'
 import { hashObjectNullableWithPrefix } from '@pnpm/crypto.object-hasher'
-=======
 import {
   calcPatchHashes,
   createOverridesMapFromParsed,
   getOutdatedLockfileSetting,
 } from '@pnpm/lockfile.settings-checker'
->>>>>>> c9ea43cd
 import { PnpmError } from '@pnpm/error'
 import { getContext, type PnpmContext } from '@pnpm/get-context'
 import { headlessInstall, type InstallationResultStats } from '@pnpm/headless'
@@ -747,88 +743,6 @@
   }
 }
 
-<<<<<<< HEAD
-interface PatchHash {
-  hash: string
-  path: string
-}
-
-async function calcPatchHashes (patches: Record<string, string>, lockfileDir: string): Promise<Record<string, PatchHash>> {
-  return pMapValues(async (patchFilePath) => {
-    return {
-      hash: await createHexHashFromFile(patchFilePath),
-      path: path.relative(lockfileDir, patchFilePath).replaceAll('\\', '/'),
-    }
-  }, patches)
-}
-
-type ChangedField =
-  | 'patchedDependencies'
-  | 'overrides'
-  | 'packageExtensionsChecksum'
-  | 'ignoredOptionalDependencies'
-  | 'settings.autoInstallPeers'
-  | 'settings.excludeLinksFromLockfile'
-  | 'settings.peersSuffixMaxLength'
-  | 'pnpmfileChecksum'
-
-function getOutdatedLockfileSetting (
-  lockfile: Lockfile,
-  {
-    overrides,
-    packageExtensionsChecksum,
-    ignoredOptionalDependencies,
-    patchedDependencies,
-    autoInstallPeers,
-    excludeLinksFromLockfile,
-    peersSuffixMaxLength,
-    pnpmfileChecksum,
-  }: {
-    overrides?: Record<string, string>
-    packageExtensionsChecksum?: string
-    patchedDependencies?: Record<string, PatchFile>
-    ignoredOptionalDependencies?: string[]
-    autoInstallPeers?: boolean
-    excludeLinksFromLockfile?: boolean
-    peersSuffixMaxLength?: number
-    pnpmfileChecksum?: string
-  }
-): ChangedField | null {
-  if (!equals(lockfile.overrides ?? {}, overrides ?? {})) {
-    return 'overrides'
-  }
-  if (lockfile.packageExtensionsChecksum !== packageExtensionsChecksum) {
-    return 'packageExtensionsChecksum'
-  }
-  if (!equals(lockfile.ignoredOptionalDependencies?.sort() ?? [], ignoredOptionalDependencies?.sort() ?? [])) {
-    return 'ignoredOptionalDependencies'
-  }
-  if (!equals(lockfile.patchedDependencies ?? {}, patchedDependencies ?? {})) {
-    return 'patchedDependencies'
-  }
-  if ((lockfile.settings?.autoInstallPeers != null && lockfile.settings.autoInstallPeers !== autoInstallPeers)) {
-    return 'settings.autoInstallPeers'
-  }
-  if (lockfile.settings?.excludeLinksFromLockfile != null && lockfile.settings.excludeLinksFromLockfile !== excludeLinksFromLockfile) {
-    return 'settings.excludeLinksFromLockfile'
-  }
-  if (
-    lockfile.settings?.peersSuffixMaxLength != null && lockfile.settings.peersSuffixMaxLength !== peersSuffixMaxLength ||
-    lockfile.settings?.peersSuffixMaxLength == null && peersSuffixMaxLength !== 1000
-  ) {
-    return 'settings.peersSuffixMaxLength'
-  }
-  if (lockfile.pnpmfileChecksum !== pnpmfileChecksum) {
-    return 'pnpmfileChecksum'
-  }
-  return null
-=======
-export function createObjectChecksum (obj: Record<string, unknown>): string {
-  const s = JSON.stringify(sortKeys(obj, { deep: true }))
-  return crypto.createHash('md5').update(s).digest('hex')
->>>>>>> c9ea43cd
-}
-
 function cacheExpired (prunedAt: string, maxAgeInMinutes: number): boolean {
   return ((Date.now() - new Date(prunedAt).valueOf()) / (1000 * 60)) > maxAgeInMinutes
 }
