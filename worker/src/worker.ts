--- conflicted
+++ resolved
@@ -1,12 +1,7 @@
 import path from 'path'
 import fs from 'fs'
 import gfs from '@pnpm/graceful-fs'
-<<<<<<< HEAD
-import * as crypto from 'crypto'
 import { type Cafs, type PackageFiles, type SideEffects, type SideEffectsDiff } from '@pnpm/cafs-types'
-=======
-import { type Cafs } from '@pnpm/cafs-types'
->>>>>>> 66bcc7a8
 import { createCafsStore } from '@pnpm/create-cafs-store'
 import * as crypto from '@pnpm/crypto.polyfill'
 import { pkgRequiresBuild } from '@pnpm/exec.pkg-requires-build'
