--- conflicted
+++ resolved
@@ -1,6 +1,5 @@
 # pnpm
 
-<<<<<<< HEAD
 ## 8.0.0-beta.0
 
 ### Major Changes
@@ -17,7 +16,7 @@
 - `resolution-mode` is `lowest-direct` by default.
 - Direct dependencies are deduped. So if the same dependency is both in a project and in the workspace root, then it is only linked to the workspace root.
 - Create a lockfile even if the project has no dependencies at all.
-=======
+
 ## 7.30.0-0
 
 ### Minor Changes
@@ -34,7 +33,6 @@
 
 - Command shim should not set higher priority to the `node_modules/.pnpm/node_modules` directory through the `NODE_PATH` env variable, then the command's own `node_modules` directory [#5176](https://github.com/pnpm/pnpm/issues/5176).
 - `extend-node-path` is set back to `true` by default. It was set to `false` in v7.29.2 in order to fix issues with multiple versions of Jest in one workspace. It has caused other issues, so now we keep extending `NODE_PATH`. We have fixed the Jest issue with a different solution [#6213](https://github.com/pnpm/pnpm/issues/6213).
->>>>>>> 74856268
 
 ## 7.29.2
 
