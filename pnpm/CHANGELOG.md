--- conflicted
+++ resolved
@@ -1,6 +1,5 @@
 # pnpm
 
-<<<<<<< HEAD
 ## 8.0.0-alpha.0
 
 ### Major Changes
@@ -17,8 +16,6 @@
 - Direct dependencies are deduped. So if the same dependency is both in a project and in the workspace root, then it is only linked to the workspace root.
 - Create a lockfile even if the project has no dependencies at all.
 
-## 7.28.0-0
-=======
 ## 7.29.0-2
 
 ### Minor Changes
@@ -104,7 +101,6 @@
 - Should not throw an error when local dependency use file protocol [#6115](https://github.com/pnpm/pnpm/issues/6115).
 
 ## 7.28.0
->>>>>>> 890b4978
 
 ### Minor Changes
 
