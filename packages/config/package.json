--- conflicted
+++ resolved
@@ -32,21 +32,13 @@
   },
   "homepage": "https://github.com/pnpm/pnpm/blob/main/packages/config#readme",
   "dependencies": {
-<<<<<<< HEAD
-    "@pnpm/constants": "workspace:6.0.0",
-    "@pnpm/error": "workspace:3.0.0",
+    "@pnpm/constants": "workspace:6.1.0",
+    "@pnpm/error": "workspace:3.0.1",
     "@pnpm/git-utils": "workspace:0.0.0",
     "@pnpm/matcher": "workspace:3.0.0",
-    "@pnpm/pnpmfile": "workspace:2.0.0",
-    "@pnpm/read-project-manifest": "workspace:3.0.0",
-    "@pnpm/types": "workspace:8.0.0",
-=======
-    "@pnpm/constants": "workspace:6.1.0",
-    "@pnpm/error": "workspace:3.0.1",
     "@pnpm/pnpmfile": "workspace:2.0.2",
     "@pnpm/read-project-manifest": "workspace:3.0.2",
     "@pnpm/types": "workspace:8.0.1",
->>>>>>> cb31207f
     "@zkochan/npm-conf": "2.0.2",
     "camelcase": "^6.2.0",
     "can-write-to-dir": "^1.1.1",
