{
  "name": "@pnpm/plugin-commands-rebuild",
<<<<<<< HEAD
  "version": "1.0.11-alpha.1",
=======
  "version": "1.0.11",
>>>>>>> 6a4f575f
  "description": "Commands for rebuilding dependencies",
  "main": "lib/index.js",
  "typings": "lib/index.d.ts",
  "files": [
    "lib",
    "!*.map"
  ],
  "engines": {
    "node": ">=10.13"
  },
  "scripts": {
    "lint": "tslint -c ../../tslint.json src/**/*.ts test/**/*.ts",
    "registry-mock": "registry-mock",
    "test:tap": "cd ../.. && c8 --reporter lcov --reports-dir packages/plugin-commands-rebuild/coverage ts-node packages/plugin-commands-rebuild/test --type-check",
    "test:e2e": "registry-mock prepare && run-p -r registry-mock test:tap",
    "_test": "cross-env PNPM_REGISTRY_MOCK_PORT=7777 pnpm run test:e2e",
    "test": "pnpm run compile && pnpm run _test",
    "prepublishOnly": "pnpm run compile",
    "compile": "rimraf lib tsconfig.tsbuildinfo && tsc --build"
  },
  "repository": "https://github.com/pnpm/pnpm/blob/master/packages/plugin-commands-rebuild",
  "keywords": [
    "pnpm",
    "rebuild"
  ],
  "author": "Zoltan Kochan <z@kochan.io> (https://www.kochan.io/)",
  "license": "MIT",
  "bugs": {
    "url": "https://github.com/pnpm/pnpm/issues"
  },
  "homepage": "https://github.com/pnpm/pnpm/blob/master/packages/plugin-commands-rebuild#readme",
  "devDependencies": {
    "@pnpm/filter-workspace-packages": "workspace:2.0.14",
    "@pnpm/logger": "^3.2.2",
    "@pnpm/plugin-commands-rebuild": "link:",
    "@pnpm/prepare": "workspace:0.0.1",
    "@pnpm/test-fixtures": "workspace:0.0.0",
    "@types/common-tags": "^1.8.0",
    "@types/ramda": "^0.27.4",
    "@types/semver": "^7.1.0",
    "@types/sinon": "^9.0.0",
    "execa": "4.0.0",
    "path-exists": "4.0.0",
    "sinon": "9.0.2",
    "write-yaml-file": "^4.1.0"
  },
  "dependencies": {
    "@pnpm/cli-utils": "workspace:0.4.4",
    "@pnpm/common-cli-options-help": "workspace:0.1.5",
    "@pnpm/config": "workspace:8.3.0",
    "@pnpm/constants": "workspace:3.0.0",
    "@pnpm/core-loggers": "workspace:4.0.1",
    "@pnpm/find-workspace-packages": "workspace:2.2.1",
    "@pnpm/get-context": "workspace:1.2.1",
    "@pnpm/lifecycle": "workspace:8.2.0",
    "@pnpm/link-bins": "workspace:5.3.2",
    "@pnpm/lockfile-utils": "workspace:2.0.11",
    "@pnpm/lockfile-walker": "workspace:2.0.2",
    "@pnpm/modules-yaml": "workspace:6.0.2",
    "@pnpm/normalize-registries": "workspace:1.0.0",
    "@pnpm/pkgid-to-filename": "2.0.0",
    "@pnpm/sort-packages": "workspace:1.0.9",
    "@pnpm/store-connection-manager": "workspace:0.3.0-alpha.1",
    "@pnpm/store-controller-types": "workspace:8.0.0-alpha.1",
    "@pnpm/types": "workspace:5.0.0",
    "@zkochan/npm-package-arg": "1.0.2",
    "camelcase-keys": "6.2.2",
    "common-tags": "1.8.0",
    "dependency-path": "workspace:4.0.6",
    "graph-sequencer": "2.0.0",
    "load-json-file": "6.2.0",
    "mem": "^6.1.0",
    "p-limit": "2.3.0",
    "ramda": "0.27.0",
    "read-ini-file": "3.0.0",
    "render-help": "1.0.0",
    "run-groups": "2.0.3",
    "semver": "^7.3.2"
  },
  "peerDependencies": {
    "@pnpm/logger": "^3.1.0"
  },
  "funding": "https://opencollective.com/pnpm"
}<|MERGE_RESOLUTION|>--- conflicted
+++ resolved
@@ -1,10 +1,6 @@
 {
   "name": "@pnpm/plugin-commands-rebuild",
-<<<<<<< HEAD
   "version": "1.0.11-alpha.1",
-=======
-  "version": "1.0.11",
->>>>>>> 6a4f575f
   "description": "Commands for rebuilding dependencies",
   "main": "lib/index.js",
   "typings": "lib/index.d.ts",
