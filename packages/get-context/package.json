{
  "name": "@pnpm/get-context",
  "version": "3.3.6",
  "description": "Gets context information about a project",
  "main": "lib/index.js",
  "typings": "lib/index.d.ts",
  "files": [
    "lib",
    "!*.map"
  ],
  "engines": {
    "node": ">=12.17"
  },
  "scripts": {
    "lint": "eslint -c ../../eslint.json src/**/*.ts",
    "test": "pnpm run compile",
    "prepublishOnly": "pnpm run compile",
    "compile": "rimraf lib tsconfig.tsbuildinfo && tsc --build"
  },
  "repository": "https://github.com/pnpm/pnpm/blob/master/packages/get-context",
  "keywords": [
    "pnpm",
    "scripts"
  ],
  "author": "Zoltan Kochan <z@kochan.io> (https://www.kochan.io/)",
  "license": "MIT",
  "bugs": {
    "url": "https://github.com/pnpm/pnpm/issues"
  },
  "homepage": "https://github.com/pnpm/pnpm/blob/master/packages/get-context#readme",
  "devDependencies": {
    "@pnpm/logger": "^3.2.3",
    "@types/is-ci": "^2.0.0",
    "@types/ramda": "^0.27.35"
  },
  "peerDependencies": {
    "@pnpm/logger": "^3.2.3"
  },
  "dependencies": {
    "@pnpm/constants": "workspace:4.1.0",
    "@pnpm/core-loggers": "workspace:5.0.3",
    "@pnpm/error": "workspace:1.4.0",
    "@pnpm/lockfile-file": "workspace:3.2.0",
    "@pnpm/modules-yaml": "workspace:8.0.6",
    "@pnpm/read-projects-context": "workspace:4.0.15",
    "@pnpm/types": "workspace:6.4.0",
    "@zkochan/rimraf": "^1.0.0",
    "is-ci": "^3.0.0",
<<<<<<< HEAD
    "mz": "^2.7.0",
=======
>>>>>>> ba0675ed
    "path-absolute": "^1.0.1",
    "ramda": "^0.27.1"
  },
  "funding": "https://opencollective.com/pnpm"
}<|MERGE_RESOLUTION|>--- conflicted
+++ resolved
@@ -46,10 +46,6 @@
     "@pnpm/types": "workspace:6.4.0",
     "@zkochan/rimraf": "^1.0.0",
     "is-ci": "^3.0.0",
-<<<<<<< HEAD
-    "mz": "^2.7.0",
-=======
->>>>>>> ba0675ed
     "path-absolute": "^1.0.1",
     "ramda": "^0.27.1"
   },
