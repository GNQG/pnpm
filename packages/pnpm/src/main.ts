// Map SIGINT & SIGTERM to process exit
// so that lockfiles are removed automatically
import loudRejection from 'loud-rejection'
import packageManager from '@pnpm/cli-meta'
import { getConfig } from '@pnpm/cli-utils'
import {
  Config,
} from '@pnpm/config'
import { scopeLogger } from '@pnpm/core-loggers'
import { filterPackages } from '@pnpm/filter-workspace-packages'
import findWorkspacePackages from '@pnpm/find-workspace-packages'
import logger from '@pnpm/logger'
import { ParsedCliArgs } from '@pnpm/parse-cli-args'
import chalk from 'chalk'
import checkForUpdates from './checkForUpdates'
import pnpmCmds, { rcOptionsTypes } from './cmd'
import { formatUnknownOptionsError } from './formatError'
import './logging/fileLogger'
import parseCliArgs from './parseCliArgs'
import initReporter, { ReporterType } from './reporter'
import isCI from 'is-ci'
import path from 'path'
import * as R from 'ramda'
import stripAnsi from 'strip-ansi'
import which from 'which'

process
  .once('SIGINT', () => process.exit(0))
  .once('SIGTERM', () => process.exit(0))

loudRejection()

const DEPRECATED_OPTIONS = new Set([
  'independent-leaves',
  'lock',
  'resolution-strategy',
])

export default async function run (inputArgv: string[]) {
  let parsedCliArgs!: ParsedCliArgs
  try {
    parsedCliArgs = await parseCliArgs(inputArgv)
  } catch (err) {
    // Reporting is not initialized at this point, so just printing the error
    printError(err.message, err['hint'])
    process.exit(1)
  }
  const {
    argv,
    params: cliParams,
    options: cliOptions,
    cmd,
    unknownOptions,
    workspaceDir,
  } = parsedCliArgs
  if (cmd !== null && !pnpmCmds[cmd]) {
    printError(`Unknown command '${cmd}'`, 'For help, run: pnpm help')
    process.exit(1)
  }

  if (unknownOptions.size > 0) {
    const unknownOptionsArray = Array.from(unknownOptions.keys())
    if (unknownOptionsArray.every((option) => DEPRECATED_OPTIONS.has(option))) {
      let deprecationMsg = `${chalk.bgYellow.black('\u2009WARN\u2009')}`
      if (unknownOptionsArray.length === 1) {
        deprecationMsg += ` ${chalk.yellow(`Deprecated option: '${unknownOptionsArray[0]}'`)}`
      } else {
        deprecationMsg += ` ${chalk.yellow(`Deprecated options: ${unknownOptionsArray.map(unknownOption => `'${unknownOption}'`).join(', ')}`)}`
      }
      console.log(deprecationMsg)
    } else {
      printError(formatUnknownOptionsError(unknownOptions), `For help, run: pnpm help${cmd ? ` ${cmd}` : ''}`)
      process.exit(1)
    }
  }
  process.env['npm_config_argv'] = JSON.stringify(argv)

  let config: Config & {
    forceSharedLockfile: boolean
    argv: { remain: string[], cooked: string[], original: string[] }
  }
  try {
    // When we just want to print the location of the global bin directory,
    // we don't need the write permission to it. Related issue: #2700
    const globalDirShouldAllowWrite = cmd !== 'root'
    const checkUnknownSetting = cmd === 'install'
    config = await getConfig(cliOptions, {
      excludeReporter: false,
      globalDirShouldAllowWrite,
      rcOptionsTypes,
      workspaceDir,
<<<<<<< HEAD
      checkUnknownSetting: false,
=======
      checkUnknownSetting,
>>>>>>> ba0675ed
    }) as typeof config
    config.forceSharedLockfile = typeof config.workspaceDir === 'string' && config.sharedWorkspaceLockfile === true
    config.argv = argv
  } catch (err) {
    // Reporting is not initialized at this point, so just printing the error
    const hint = err['hint'] ? err['hint'] : `For help, run: pnpm help${cmd ? ` ${cmd}` : ''}`
    printError(err.message, hint)
    process.exit(1)
  }

  let write: (text: string) => void = process.stdout.write.bind(process.stdout)
  // chalk reads the FORCE_COLOR env variable
  if (config.color === 'always') {
    process.env['FORCE_COLOR'] = '1'
  } else if (config.color === 'never') {
    process.env['FORCE_COLOR'] = '0'

    // In some cases, it is already late to set the FORCE_COLOR env variable.
    // Some text might be already generated.
    //
    // A better solution might be to dynamically load all the code after the settings are read
    // and the env variable set.
    write = (text) => process.stdout.write(stripAnsi(text))
  }

  const selfUpdate = config.global && (cmd === 'add' || cmd === 'update') && cliParams.includes(packageManager.name)

  // Don't check for updates
  //   1. on CI environments
  //   2. when in the middle of an actual update
  if (!isCI && !selfUpdate) {
    await checkForUpdates()
  }

  const reporterType: ReporterType = (() => {
    if (config.loglevel === 'silent') return 'silent'
    if (config.reporter) return config.reporter as ReporterType
    if (isCI || !process.stdout.isTTY) return 'append-only'
    return 'default'
  })()

  initReporter(reporterType, {
    cmd,
    config,
  })
  global['reporterInitialized'] = reporterType

  if (selfUpdate) {
    await pnpmCmds.server(config as any, ['stop']) // eslint-disable-line @typescript-eslint/no-explicit-any
    try {
      config.bin = path.dirname(which.sync('pnpm'))
    } catch (err) {
      // if pnpm not found, then ignore
    }
  }

  if (
    cmd === 'install' &&
    typeof workspaceDir === 'string'
  ) {
    cliOptions['recursive'] = true
    config.recursive = true

    if (!config.recursiveInstall && !config.filter) {
      config.filter = ['{.}...']
    }
  }

  if (cliOptions['recursive']) {
    const wsDir = workspaceDir ?? process.cwd()
    const allProjects = await findWorkspacePackages(wsDir, {
      engineStrict: config.engineStrict,
      patterns: cliOptions['workspace-packages'],
    })

    if (!allProjects.length) {
      if (!config['parseable']) {
        console.log(`No projects found in "${wsDir}"`)
      }
      process.exit(0)
    }
    const filterResults = await filterPackages(allProjects, config.filter ?? [], {
      linkWorkspacePackages: !!config.linkWorkspacePackages,
      prefix: process.cwd(),
      workspaceDir: wsDir,
      testPattern: config.testPattern,
    })
    config.selectedProjectsGraph = filterResults.selectedProjectsGraph
    if (R.isEmpty(config.selectedProjectsGraph)) {
      if (!config['parseable']) {
        console.log(`No projects matched the filters in "${wsDir}"`)
      }
      process.exit(0)
    }
    if (filterResults.unmatchedFilters.length !== 0 && !config['parseable']) {
      console.log(`No projects matched the filters "${filterResults.unmatchedFilters.join(', ')}" in "${wsDir}"`)
    }
    config.allProjects = allProjects
    config.workspaceDir = wsDir
  }

  // NOTE: we defer the next stage, otherwise reporter might not catch all the logs
  const [output, exitCode] = await new Promise((resolve, reject) => {
    setTimeout(async () => {
      if (config.force === true) {
        logger.warn({
          message: 'using --force I sure hope you know what you are doing',
          prefix: config.dir,
        })
      }

      scopeLogger.debug({
        ...(
          !cliOptions['recursive']
            ? { selected: 1 }
            : {
              selected: Object.keys(config.selectedProjectsGraph!).length,
              total: config.allProjects!.length,
            }
        ),
        ...(workspaceDir ? { workspacePrefix: workspaceDir } : {}),
      })

      try {
        let result = pnpmCmds[cmd ?? 'help'](
          // TypeScript doesn't currently infer that the type of config
          // is `Omit<typeof config, 'reporter'>` after the `delete config.reporter` statement
          config as Omit<typeof config, 'reporter'>,
          cliParams
        )
        if (result instanceof Promise) {
          result = await result
        }
        if (!result) {
          resolve([null, 0])
          return
        }
        if (typeof result === 'string') {
          resolve([result, 0])
          return
        }
        resolve([result['output'], result['exitCode']])
      } catch (err) {
        reject(err)
      }
    }, 0)
  })
  if (output) {
    write(output)
  }
  if (!cmd) {
    process.exit(1)
  }
  if (exitCode) {
    process.exit(exitCode)
  }
}

function printError (message: string, hint?: string) {
  console.error(`${chalk.bgRed.black('\u2009ERROR\u2009')} ${chalk.red(message)}`)
  if (hint) {
    console.log(hint)
  }
}<|MERGE_RESOLUTION|>--- conflicted
+++ resolved
@@ -89,11 +89,7 @@
       globalDirShouldAllowWrite,
       rcOptionsTypes,
       workspaceDir,
-<<<<<<< HEAD
-      checkUnknownSetting: false,
-=======
       checkUnknownSetting,
->>>>>>> ba0675ed
     }) as typeof config
     config.forceSharedLockfile = typeof config.workspaceDir === 'string' && config.sharedWorkspaceLockfile === true
     config.argv = argv
