{
  "name": "@pnpm/build-modules",
<<<<<<< HEAD
  "version": "4.1.14-alpha.1",
=======
  "version": "4.1.14",
>>>>>>> 6a4f575f
  "description": "Build packages in node_modules",
  "main": "lib/index.js",
  "typings": "lib/index.d.ts",
  "files": [
    "lib",
    "!*.map"
  ],
  "engines": {
    "node": ">=10.13"
  },
  "scripts": {
    "lint": "tslint -c ../../tslint.json src/**/*.ts test/**/*.ts",
    "test": "pnpm run compile",
    "prepublishOnly": "pnpm run compile",
    "compile": "rimraf lib tsconfig.tsbuildinfo && tsc --build"
  },
  "repository": "https://github.com/pnpm/pnpm/blob/master/packages/build-modules",
  "keywords": [
    "pnpm",
    "resolver",
    "npm"
  ],
  "author": "Zoltan Kochan <z@kochan.io> (https://www.kochan.io/)",
  "license": "MIT",
  "bugs": {
    "url": "https://github.com/pnpm/pnpm/issues"
  },
  "homepage": "https://github.com/pnpm/pnpm/blob/master/packages/build-modules#readme",
  "dependencies": {
    "@pnpm/constants": "workspace:3.0.0",
    "@pnpm/core-loggers": "workspace:4.0.1",
    "@pnpm/lifecycle": "workspace:8.2.0",
    "@pnpm/link-bins": "workspace:5.3.2",
    "@pnpm/read-package-json": "workspace:3.1.0",
    "@pnpm/store-controller-types": "workspace:8.0.0-alpha.1",
    "@pnpm/types": "workspace:5.0.0",
    "graph-sequencer": "2.0.0",
    "ramda": "0.27.0",
    "run-groups": "2.0.3"
  },
  "devDependencies": {
    "@pnpm/build-modules": "link:",
    "@pnpm/logger": "3.2.2",
    "@types/ramda": "^0.27.4"
  },
  "funding": "https://opencollective.com/pnpm"
}<|MERGE_RESOLUTION|>--- conflicted
+++ resolved
@@ -1,10 +1,6 @@
 {
   "name": "@pnpm/build-modules",
-<<<<<<< HEAD
-  "version": "4.1.14-alpha.1",
-=======
-  "version": "4.1.14",
->>>>>>> 6a4f575f
+  "version": "4.1.15-alpha.1",
   "description": "Build packages in node_modules",
   "main": "lib/index.js",
   "typings": "lib/index.d.ts",
