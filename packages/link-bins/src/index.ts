import { promises as fs } from 'fs'
import Module from 'module'
import path from 'path'
import PnpmError from '@pnpm/error'
import binify, { Command } from '@pnpm/package-bins'
import readModulesDir from '@pnpm/read-modules-dir'
import { fromDir as readPackageJsonFromDir } from '@pnpm/read-package-json'
import { safeReadProjectManifestOnly } from '@pnpm/read-project-manifest'
import { DependencyManifest } from '@pnpm/types'
import cmdShim from '@zkochan/cmd-shim'
import isSubdir from 'is-subdir'
import isWindows from 'is-windows'
import normalizePath from 'normalize-path'
import pSettle from 'p-settle'
import * as R from 'ramda'

const IS_WINDOWS = isWindows()
const EXECUTABLE_SHEBANG_SUPPORTED = !IS_WINDOWS
const POWER_SHELL_IS_SUPPORTED = IS_WINDOWS

export type WarningCode = 'BINARIES_CONFLICT' | 'EMPTY_BIN'

export type WarnFunction = (msg: string, code: WarningCode) => void

export default async (
  modulesDir: string,
  binsDir: string,
  opts: {
    allowExoticManifests?: boolean
    warn: WarnFunction
  }
): Promise<string[]> => {
  const allDeps = await readModulesDir(modulesDir)
  // If the modules dir does not exist, do nothing
  if (allDeps === null) return []
  const pkgBinOpts = {
    allowExoticManifests: false,
    ...opts,
  }
  const allCmds = R.unnest(
    (await Promise.all(
      allDeps
        .map((depName) => path.resolve(modulesDir, depName))
        .filter((depDir) => !isSubdir(depDir, binsDir)) // Don't link own bins
        .map((depDir) => normalizePath(depDir))
        .map(getPackageBins.bind(null, pkgBinOpts))
    ))
      .filter((cmds: Command[]) => cmds.length)
  )

  return linkBins(allCmds, binsDir, opts)
}

export async function linkBinsOfPackages (
  pkgs: Array<{
    manifest: DependencyManifest
    location: string
  }>,
  binsTarget: string,
  opts: {
    warn: WarnFunction
  }
): Promise<string[]> {
  if (!pkgs.length) return []

  const allCmds = R.unnest(
    (await Promise.all(
      pkgs
        .map(async (pkg) => getPackageBinsFromManifest(pkg.manifest, pkg.location))
    ))
      .filter((cmds: Command[]) => cmds.length)
  )

  return linkBins(allCmds, binsTarget, opts)
}

type CommandInfo = Command & {
  ownName: boolean
  pkgName: string
  makePowerShellShim: boolean
}

async function linkBins (
  allCmds: CommandInfo[],
  binsDir: string,
  opts: {
    warn: WarnFunction
  }
): Promise<string[]> {
  if (!allCmds.length) return [] as string[]

  await fs.mkdir(binsDir, { recursive: true })

  const [cmdsWithOwnName, cmdsWithOtherNames] = R.partition(({ ownName }) => ownName, allCmds)

<<<<<<< HEAD
  const results1 = await pSettle(cmdsWithOwnName.map((cmd) => linkBin(cmd, binsDir)))

  const usedNames = R.fromPairs(cmdsWithOwnName.map((cmd) => [cmd.name, cmd.name] as R.KeyValuePair<string, string>))
  const results2 = await pSettle(cmdsWithOtherNames.map((cmd) => {
=======
  const results1 = await pSettle(cmdsWithOwnName.map(async (cmd) => linkBin(cmd, binsDir)))

  const usedNames = R.fromPairs(cmdsWithOwnName.map((cmd) => [cmd.name, cmd.name] as R.KeyValuePair<string, string>))
  const results2 = await pSettle(cmdsWithOtherNames.map(async (cmd) => {
>>>>>>> ba0675ed
    if (usedNames[cmd.name]) {
      opts.warn(`Cannot link binary '${cmd.name}' of '${cmd.pkgName}' to '${binsDir}': binary of '${usedNames[cmd.name]}' is already linked`, 'BINARIES_CONFLICT')
      return Promise.resolve(undefined)
    }
    usedNames[cmd.name] = cmd.pkgName
    return linkBin(cmd, binsDir)
  }))

  // We want to create all commands that we can create before throwing an exception
  for (const result of [...results1, ...results2]) {
    if (result.isRejected) {
      throw result.reason
    }
  }

  return allCmds.map(cmd => cmd.pkgName)
}

async function isFromModules (filename: string) {
  const real = await fs.realpath(filename)
  return normalizePath(real).includes('/node_modules/')
}

async function getPackageBins (
  opts: {
    allowExoticManifests: boolean
    warn: WarnFunction
  },
  target: string
): Promise<CommandInfo[]> {
  const manifest = opts.allowExoticManifests
    ? (await safeReadProjectManifestOnly(target) as DependencyManifest) : await safeReadPkgJson(target)

  if (!manifest) {
    // There's a directory in node_modules without package.json: ${target}.
    // This used to be a warning but it didn't really cause any issues.
    return []
  }

  if (R.isEmpty(manifest.bin) && !await isFromModules(target)) {
    opts.warn(`Package in ${target} must have a non-empty bin field to get bin linked.`, 'EMPTY_BIN')
  }

  if (typeof manifest.bin === 'string' && !manifest.name) {
    throw new PnpmError('INVALID_PACKAGE_NAME', `Package in ${target} must have a name to get bin linked.`)
  }

  return getPackageBinsFromManifest(manifest, target)
}

async function getPackageBinsFromManifest (manifest: DependencyManifest, pkgDir: string): Promise<CommandInfo[]> {
  const cmds = await binify(manifest, pkgDir)
  return cmds.map((cmd) => ({
    ...cmd,
    ownName: cmd.name === manifest.name,
    pkgName: manifest.name,
    makePowerShellShim: POWER_SHELL_IS_SUPPORTED && manifest.name !== 'pnpm',
  }))
}

async function linkBin (cmd: CommandInfo, binsDir: string) {
  const externalBinPath = path.join(binsDir, cmd.name)

  if (EXECUTABLE_SHEBANG_SUPPORTED) {
    await fs.chmod(cmd.path, 0o755)
  }
  let nodePath = await getBinNodePaths(cmd.path)
  const binsParentDir = path.dirname(binsDir)
  if (path.relative(cmd.path, binsParentDir) !== '') {
    nodePath = R.union(nodePath, await getBinNodePaths(binsParentDir))
  }
  return cmdShim(cmd.path, externalBinPath, {
    createPwshFile: cmd.makePowerShellShim,
    nodePath,
  })
}

async function getBinNodePaths (target: string): Promise<string[]> {
  const targetRealPath = await fs.realpath(target)

  return R.union(
    Module['_nodeModulePaths'](targetRealPath),
    Module['_nodeModulePaths'](target)
  )
}

async function safeReadPkgJson (pkgDir: string): Promise<DependencyManifest | null> {
  try {
    return await readPackageJsonFromDir(pkgDir) as DependencyManifest
  } catch (err) {
    if ((err as NodeJS.ErrnoException).code === 'ENOENT') {
      return null
    }
    throw err
  }
}<|MERGE_RESOLUTION|>--- conflicted
+++ resolved
@@ -93,17 +93,10 @@
 
   const [cmdsWithOwnName, cmdsWithOtherNames] = R.partition(({ ownName }) => ownName, allCmds)
 
-<<<<<<< HEAD
-  const results1 = await pSettle(cmdsWithOwnName.map((cmd) => linkBin(cmd, binsDir)))
-
-  const usedNames = R.fromPairs(cmdsWithOwnName.map((cmd) => [cmd.name, cmd.name] as R.KeyValuePair<string, string>))
-  const results2 = await pSettle(cmdsWithOtherNames.map((cmd) => {
-=======
   const results1 = await pSettle(cmdsWithOwnName.map(async (cmd) => linkBin(cmd, binsDir)))
 
   const usedNames = R.fromPairs(cmdsWithOwnName.map((cmd) => [cmd.name, cmd.name] as R.KeyValuePair<string, string>))
   const results2 = await pSettle(cmdsWithOtherNames.map(async (cmd) => {
->>>>>>> ba0675ed
     if (usedNames[cmd.name]) {
       opts.warn(`Cannot link binary '${cmd.name}' of '${cmd.pkgName}' to '${binsDir}': binary of '${usedNames[cmd.name]}' is already linked`, 'BINARIES_CONFLICT')
       return Promise.resolve(undefined)
