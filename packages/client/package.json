--- conflicted
+++ resolved
@@ -1,10 +1,6 @@
 {
   "name": "@pnpm/client",
-<<<<<<< HEAD
   "version": "2.0.22",
-=======
-  "version": "2.0.21",
->>>>>>> ba0675ed
   "description": "Creates the package resolve and fetch functions",
   "main": "lib/index.js",
   "typings": "lib/index.d.ts",
@@ -35,11 +31,7 @@
   },
   "homepage": "https://github.com/pnpm/pnpm/blob/master/packages/client#readme",
   "dependencies": {
-<<<<<<< HEAD
     "@pnpm/default-resolver": "workspace:11.0.19",
-=======
-    "@pnpm/default-resolver": "workspace:11.0.18",
->>>>>>> ba0675ed
     "@pnpm/fetch": "workspace:2.1.10",
     "@pnpm/fetching-types": "workspace:1.0.0",
     "@pnpm/git-fetcher": "workspace:3.0.13",
