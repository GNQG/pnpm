--- conflicted
+++ resolved
@@ -34,11 +34,7 @@
       run: git branch -f main origin/main
     - name: install pnpm
       run: |
-<<<<<<< HEAD
-        npm install --global pnpm@next
-=======
         npm install --global pnpm@dev
->>>>>>> ba0675ed
         pnpm --version
     - name: Install npm v6
       run: pnpm add --global npm@6
